--- conflicted
+++ resolved
@@ -97,7 +97,6 @@
 
 ![AIQ Toolkit Web UI Workflow Result](public/screenshots/ui_generate_example.png)
 
-<<<<<<< HEAD
 ### Human In The Loop (HITL) Example
 
 #### Setup and Configuration
@@ -143,8 +142,6 @@
 - **Process**: Select your backup file → data is automatically loaded → page refreshes to show imported content
 > **Note**: Importing data will replace your current conversations and settings. Export your current data first if you want to keep it.
 
-=======
->>>>>>> 2192028e
 ## API Integration
 
 ### Server Communication
