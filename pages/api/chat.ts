import { ChatBody } from '@/types/chat';

export const config = {
  runtime: 'edge',
  api: {
    bodyParser: {
      sizeLimit: '5mb',
    },
  },
};

const generateEndpoint = 'generate';
const chatEndpoint = 'chat';
const chatStreamEndpoint = 'chat/stream';
const generateStreamEndpoint = 'generate/stream';

function buildGeneratePayload(messages: any[]) {
  const userMessage = messages?.at(-1)?.content;
  if (!userMessage) {
    throw new Error('User message not found.');
  }
  return { input_message: userMessage };
}

function buildOpenAIChatPayload(messages: any[]) {
  return {
    messages,
    model: 'string',
    temperature: 0,
    max_tokens: 0,
    top_p: 0,
    use_knowledge_base: true,
    top_k: 0,
    collection_name: 'string',
    stop: true,
    additionalProp1: {},
  };
}

async function processGenerate(response: Response): Promise<Response> {
  const data = await response.text();
  try {
    const parsed = JSON.parse(data);
    const value =
      parsed?.value ||
      parsed?.output ||
      parsed?.answer ||
      (Array.isArray(parsed?.choices)
        ? parsed.choices[0]?.message?.content
        : null);
    return new Response(typeof value === 'string' ? value : JSON.stringify(value));
  } catch {
    return new Response(data);
  }
}

async function processChat(response: Response): Promise<Response> {
  const data = await response.text();
  try {
    const parsed = JSON.parse(data);
    const content =
      parsed?.output ||
      parsed?.answer ||
      parsed?.value ||
      (Array.isArray(parsed?.choices)
        ? parsed.choices[0]?.message?.content
        : null) ||
      parsed ||
      data;
    return new Response(typeof content === 'string' ? content : JSON.stringify(content));
  } catch {
    return new Response(data);
  }
}

async function processGenerateStream(response: Response, encoder: TextEncoder, decoder: TextDecoder, additionalProps: any): Promise<ReadableStream<Uint8Array>> {
  const reader = response?.body?.getReader();
  let buffer = '';
  let streamContent = '';
  let finalAnswerSent = false;
  let counter = 0;

  return new ReadableStream({
    async start(controller) {
      try {
        while (true) {
          const { done, value } = await reader!.read();
          if (done) break;

          const chunk = decoder.decode(value, { stream: true });
          buffer += chunk;
          streamContent += chunk;

          const lines = buffer.split('\n');
          buffer = lines.pop() || '';

          for (const line of lines) {
            if (line.startsWith('data: ')) {
              const data = line.slice(5);
              if (data.trim() === '[DONE]') {
                controller.close();
                return;
              }
              try {
                const parsed = JSON.parse(data);
                const content =
                  parsed?.value ||
                  parsed?.output ||
                  parsed?.answer ||
                  parsed?.choices?.[0]?.message?.content ||
                  parsed?.choices?.[0]?.delta?.content;
                if (content && typeof content === 'string') {
                  controller.enqueue(encoder.encode(content));
                }
              } catch {}
            } else if (
              line.includes('<intermediatestep>') &&
              line.includes('</intermediatestep>') &&
              additionalProps.enableIntermediateSteps
            ) {
              controller.enqueue(encoder.encode(line));
            } else if (line.startsWith('intermediate_data: ')) {
              try {
                const data = line.split('intermediate_data: ')[1];
                const payload = JSON.parse(data);
                const intermediateMessage = {
                  id: payload?.id || '',
                  status: payload?.status || 'in_progress',
                  error: payload?.error || '',
                  type: 'system_intermediate',
                  parent_id: payload?.parent_id || 'default',
                  intermediate_parent_id: payload?.intermediate_parent_id || 'default',
                  content: {
                    name: payload?.name || 'Step',
                    payload: payload?.payload || 'No details',
                  },
                  time_stamp: payload?.time_stamp || 'default',
                  index: counter++,
                };
                const msg = `<intermediatestep>${JSON.stringify(intermediateMessage)}</intermediatestep>`;
                controller.enqueue(encoder.encode(msg));
              } catch {}
            }
          }
        }
      } finally {
        if (!finalAnswerSent) {
          try {
            const parsed = JSON.parse(streamContent);
            const value =
              parsed?.value ||
              parsed?.output ||
              parsed?.answer ||
              parsed?.choices?.[0]?.message?.content;
            if (value && typeof value === 'string') {
              controller.enqueue(encoder.encode(value.trim()));
              finalAnswerSent = true;
            }
          } catch {}
        }
        controller.close();
        reader?.releaseLock();
      }
    },
  });
}

async function processChatStream(response: Response, encoder: TextEncoder, decoder: TextDecoder, additionalProps: any): Promise<ReadableStream<Uint8Array>> {
  const reader = response?.body?.getReader();
  let buffer = '';
  let counter = 0;

  return new ReadableStream({
    async start(controller) {
      try {
        while (true) {
          const { done, value } = await reader!.read();
          if (done) break;

          const chunk = decoder.decode(value, { stream: true });
          buffer += chunk;

          const lines = buffer.split('\n');
          buffer = lines.pop() || '';

          for (const line of lines) {
            if (line.startsWith('data: ')) {
              const data = line.slice(5);
              if (data.trim() === '[DONE]') {
                controller.close();
                return;
              }
              try {
                const parsed = JSON.parse(data);
                const content =
                  parsed.choices?.[0]?.message?.content ||
                  parsed.choices?.[0]?.delta?.content;
                if (content) {
                  controller.enqueue(encoder.encode(content));
                }
              } catch {}
            } else if (
              line.startsWith('intermediate_data: ') &&
              additionalProps.enableIntermediateSteps
            ) {
              try {
                const data = line.split('intermediate_data: ')[1];
                const payload = JSON.parse(data);
                const intermediateMessage = {
                  id: payload?.id || '',
                  status: payload?.status || 'in_progress',
                  error: payload?.error || '',
                  type: 'system_intermediate',
                  parent_id: payload?.parent_id || 'default',
                  intermediate_parent_id: payload?.intermediate_parent_id || 'default',
                  content: {
                    name: payload?.name || 'Step',
                    payload: payload?.payload || 'No details',
                  },
                  time_stamp: payload?.time_stamp || 'default',
                  index: counter++,
                };
                const msg = `<intermediatestep>${JSON.stringify(intermediateMessage)}</intermediatestep>`;
                controller.enqueue(encoder.encode(msg));
              } catch {}
            }
          }
        }
      } finally {
        controller.close();
        reader?.releaseLock();
      }
    },
  });
}

const handler = async (req: Request): Promise<Response> => {
  const {
    chatCompletionURL = '',
    messages = [],
    additionalProps = { enableIntermediateSteps: true },
  } = (await req.json()) as ChatBody;

  let payload;
  try {
    payload = chatCompletionURL.includes(generateEndpoint)
      ? buildGeneratePayload(messages)
      : buildOpenAIChatPayload(messages);
  } catch (err: any) {
    return new Response(err.message || 'Invalid request.', { status: 400 });
  }

  const response = await fetch(chatCompletionURL, {
    method: 'POST',
    headers: {
      'Content-Type': 'application/json',
      'Conversation-Id': req.headers.get('Conversation-Id') || '',
<<<<<<< HEAD
      'X-Timezone': Intl.DateTimeFormat().resolvedOptions().timeZone || 'Etc/UTC',
=======
      'User-Message-ID': req.headers.get('User-Message-ID') || '',
>>>>>>> 3927806c
    },
    body: JSON.stringify(payload),
  });

  if (!response.ok) {
    const error = await response.text();
    return new Response(`Error: ${error}`, { status: 500 });
  }

  const encoder = new TextEncoder();
  const decoder = new TextDecoder();

  if (chatCompletionURL.includes(generateStreamEndpoint)) {
    return new Response(await processGenerateStream(response, encoder, decoder, additionalProps));
  } else if (chatCompletionURL.includes(chatStreamEndpoint)) {
    return new Response(await processChatStream(response, encoder, decoder, additionalProps));
  } else if (chatCompletionURL.includes(generateEndpoint)) {
    return await processGenerate(response);
  } else {
    return await processChat(response);
  }
};

export default handler;<|MERGE_RESOLUTION|>--- conflicted
+++ resolved
@@ -255,11 +255,8 @@
     headers: {
       'Content-Type': 'application/json',
       'Conversation-Id': req.headers.get('Conversation-Id') || '',
-<<<<<<< HEAD
       'X-Timezone': Intl.DateTimeFormat().resolvedOptions().timeZone || 'Etc/UTC',
-=======
       'User-Message-ID': req.headers.get('User-Message-ID') || '',
->>>>>>> 3927806c
     },
     body: JSON.stringify(payload),
   });
